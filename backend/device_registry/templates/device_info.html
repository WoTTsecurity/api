{% extends "admin_base.html" %}
{% load split_string %}

{% block title %}WoTT - Device Info{% endblock title %}

{% block dashboard_title %}
  <h1 style="margin-bottom: 0">Device Profile</h1>
{% endblock dashboard_title %}

{% block admin_content %}
  <div class="row">
    <div class="col">
      <h2 style="
      text-overflow: ellipsis;
      overflow: hidden;
      padding-bottom: 5px">{{ object.device_id }}</h2>
    </div>
  </div>
  <div class="row">
    <div class="col-12">
      <div class="tab">
        <ul class="nav nav-tabs" role="tablist">
          <li class="nav-item"><a class="nav-link active" href="#overview" data-toggle="tab" role="tab"
                                  aria-selected="true">Overview</a></li>
          <li class="nav-item">
            <a class="nav-link" href="#software" data-toggle="tab" role="tab" aria-selected="false">Software</a>
          </li>
          <li class="nav-item">
            <a class="nav-link" href="#security" data-toggle="tab" role="tab" aria-selected="false">Security</a>
          </li>
          <li class="nav-item">
            <a class="nav-link" href="#network" data-toggle="tab" role="tab" aria-selected="false">Network</a>
          </li>
          <li class="nav-item">
            <a class="nav-link" href="#hardware" data-toggle="tab" role="tab" aria-selected="false">Hardware</a>
          </li>
        </ul>
        <div class="tab-content">
          <div class="tab-pane active" id="overview" role="tabpanel">
            <h4 class="tab-title">Overview</h4>
            <table class="table table-striped table-responsive-xs">
              <tbody>
              <tr>
                <th scope="row">Device ID</th>
                <td>{{ object.device_id }}</td>
              </tr>
              <tr>
                <th scope="row">Trust Score</th>
                <td>{{ object.portscan.get_score }}</td>
              </tr>
              <tr>
                <th scope="row">Hardware Type</th>
                <td>{{ object.deviceinfo.get_hardware_type|default_if_none:'Unknown'}}</td>
              </tr>
              <tr>
                <th scope="row">Last Ping</th>
                <td>{{ object.last_ping | timesince }} ago</td>
              </tr>
              <tr>
                <th scope="row">Comment</th>
                <td>
                  <form method="POST" action="">
                    {% csrf_token %}
                    <div class="form-group">
                      {{ comment_form.comment }}
                      {{ comment_form.is_comments_form }}
                      <button class="btn btn-primary" type="submit">Save</button>
                    </div>
                  </form>
                </td>
              </tr>
              </tbody>
            </table>
          </div>
          <div class="tab-pane" id="software" role="tabpanel">
            <h4 class="tab-title">Software</h4>
            <table class="table table-striped table-responsive-xs">
              <tbody>
              <tr>
                <th scope="row">Operating System</th>
                <td>{{ object.deviceinfo.device_operating_system|default_if_none:'N/A' }}</td>
              </tr>
              <tr>
                <th scope="row">Operating System Version</th>
                <td>{{ object.deviceinfo.device_operating_system_version|default_if_none:'N/A' }}</td>
              </tr>
              </tbody>
            </table>
          </div>
          <div class="tab-pane" id="security" role="tabpanel">
            <h4 class="tab-title">Security</h4>
            <table class="table table-striped table-responsive-xs">
              <tbody>
              <tr>
<<<<<<< HEAD
                  <th scope="row">SELinux Status</th>
                  <td>
                  {% if device_info.selinux_state.enabled %}
                    {{ device_info.selinux_state.mode|default:'enabled (unknown)' }}
                  {%  elif device_info.selinux_state.enabled is False %}
                    disabled
                  {%  else %}
                      N/A
                  {% endif %}
                  </td>
              </tr>
              <tr>
                  <th scope="row">AppArmor Enabled</th>
                  <td>{{ device_info.app_armor_enabled|default_if_none:'N/A' }}</td>
=======
                <th scope="row">Logins</th>
                <td><pre>{{ device_info.beautified_logins }}</pre></td>
>>>>>>> 277cb3c2
              </tr>
              <tr>
                <th scope="row">Firewall Enabled</th>
                <td>{{ object.firewallstate.enabled|default_if_none:'N/A' }}</td>
              </tr>
              <tr>
                <th scope="row">Firewall Rules</th>
                <td>
                  <pre>{{ object.firewallstate.beautified_rules }}</pre>
                </td>
              </tr>
              <tr>
                <th scope="row">Open Ports</th>
                <td>
                  {% if ports_choices %}
                    <form method="POST" action="">
                      {% csrf_token %}
                      <div class="form-group">
                        <div class="table-responsive">
                          <table class="table table-borderless table-sm">
                            <thead class="thead-light">
                            <tr>
                              <th scope="col" width="5%">Blocked</th>
                              <th scope="col">Address</th>
                              <th scope="col">Port</th>
                              <th scope="col">Proto</th>
                            </tr>
                            </thead>
                            {% for checkbox in ports_form.open_ports %}
                              <tr>
                                <td>{{ checkbox.tag }}</td>
                                <td>{{ checkbox.choice_label|split_index:"/,0" }}</td>
                                <td>{{ checkbox.choice_label|split_index:"/,1" }}</td>
                                <td>{{ checkbox.choice_label|split_index:"/,2" }}</td>
                              </tr>
                            {% endfor %}
                          </table>
                        </div>
                        {{ ports_form.is_ports_form }}
                        <button class="btn btn-danger btn-sm" type="submit">Apply</button>
                      </div>
                    </form>
                  {% endif %}
                </td>
              </tr>
              <tr>
                <th scope="row">Open Connections</th>
                <td>
                  {% if connections_choices %}
                    <form method="POST" action="">
                      {% csrf_token %}
                      <div class="form-group">
                        <div class="table-responsive">
                          <table class="table table-borderless table-sm">
                            <thead class="thead-light">
                            <tr>
                              <th scope="col" width="5%">Blocked</th>
                              <th scope="col">Rem addr</th>
                              <th scope="col">Rem port</th>
                              <th scope="col">Loc addr</th>
                              <th scope="col">Loc port</th>
                              <th scope="col">IP</th>
                              <th scope="col">Type</th>
                              <th scope="col">Status</th>
                              <th scope="col">PID</th>
                            </tr>
                            </thead>
                            {% for checkbox in connections_form.open_connections %}
                              <tr>
                                <td>{{ checkbox.tag }}</td>
                                <td>{{ checkbox.choice_label|split_index:"/,0" }}</td>
                                <td>{{ checkbox.choice_label|split_index:"/,1" }}</td>
                                <td>{{ checkbox.choice_label|split_index:"/,2" }}</td>
                                <td>{{ checkbox.choice_label|split_index:"/,3" }}</td>
                                <td>{{ checkbox.choice_label|split_index:"/,4" }}</td>
                                <td>{{ checkbox.choice_label|split_index:"/,5" }}</td>
                                <td>{{ checkbox.choice_label|split_index:"/,6" }}</td>
                                <td>{{ checkbox.choice_label|split_index:"/,7" }}</td>
                              </tr>
                            {% endfor %}
                          </table>
                        </div>
                        {{ connections_form.is_connections_form }}
                        <button class="btn btn-danger btn-sm" type="submit">Apply</button>
                      </div>
                    </form>
                  {% endif %}
                </td>
              </tr>
              {% if  not is_expired %}
                <tr>
                  <th scope="row">Download Certificate</th>
                  <td>
                    <a href="{{ object.get_cert_url }}">{{ object.device_id }}.crt</a>
                  </td>
                </tr>
                <tr>
                  <th scope="row">Certificate Expires</th>
                  <td>In {{ object.get_cert_expiration_date|timeuntil }}</td>
                </tr>
              {% else %}
                <tr>
                  <th scope="row">Download Certificate</th>
                  <td>
                  </td>
                </tr>
                <tr>
                  <th scope="row">Certificate Expired</th>
                  <td>On {{ object.get_cert_expiration_date|date:"Y-m-d" }}</td>
                </tr>
              {% endif %}
              </tbody>
            </table>
          </div>
          <div class="tab-pane" id="network" role="tabpanel">
            <h4 class="tab-title">Network</h4>
            <table class="table table-striped table-responsive-xs">
              <tbody>
              <tr>
                <th scope="row">Hostname</th>
                <td>{{ object.device_id|default_if_none:'N/A' }}</td>
              </tr>
              <tr>
                <th scope="row">FQDN</th>
                <td>{{ object.deviceinfo.fqdn|default_if_none:'N/A' }}</td>
              </tr>
              <tr>
                <th scope="row">IP</th>
                <td>{{ object.deviceinfo.ipv4_address|default_if_none:'N/A' }}</td>
              </tr>
              <tr>
                <th scope="row">Last Heartbeat</th>
                <td>{{ object.last_ping|timesince }} ago</td>
              </tr>
              </tbody>
            </table>
          </div>
          <div class="tab-pane" id="hardware" role="tabpanel">
            <h4 class="tab-title">Hardware</h4>
            <table class="table table-striped table-responsive-xs">
              <tbody>
              <tr>
                <th scope="row">Manufacturer</th>
                <td>{{ object.deviceinfo.device_manufacturer|default_if_none:'N/A' }}</td>
              </tr>
              <tr>
                <th scope="row">Model</th>
                <td>{{ object.deviceinfo.get_model|default_if_none:'N/A' }}</td>
              </tr>
              <tr>
                <th scope="row">Architecture</th>
                <td>{{ object.deviceinfo.device_architecture|default_if_none:'N/A' }}</td>
              </tr>
              </tbody>
            </table>
          </div>
        </div>
      </div>
    </div>
  </div>
{% endblock admin_content %}
<|MERGE_RESOLUTION|>--- conflicted
+++ resolved
@@ -92,7 +92,6 @@
             <table class="table table-striped table-responsive-xs">
               <tbody>
               <tr>
-<<<<<<< HEAD
                   <th scope="row">SELinux Status</th>
                   <td>
                   {% if device_info.selinux_state.enabled %}
@@ -107,10 +106,10 @@
               <tr>
                   <th scope="row">AppArmor Enabled</th>
                   <td>{{ device_info.app_armor_enabled|default_if_none:'N/A' }}</td>
-=======
+              </tr>
+              <tr>
                 <th scope="row">Logins</th>
                 <td><pre>{{ device_info.beautified_logins }}</pre></td>
->>>>>>> 277cb3c2
               </tr>
               <tr>
                 <th scope="row">Firewall Enabled</th>
