{% extends "admin_base.html" %}

{% block title %}WoTT - CVE list{% endblock title %}

{% block dashboard_title %}
  <h1 style="margin-bottom: 0">VULNERABILITIES{% if device_name %} for {{ device_name }}{% endif %}</h1>
{% endblock dashboard_title %}

{% load static %}

{% block admin_content %}
  <!-- cve.html -->
<<<<<<< HEAD
  <div class="overlay"></div>
  <div class="cve-tab">
    <section class="top-section background-blue">
  
      <div class="left-container wott-rounded-lg wott-box-shadow">
        <div class="inner-left-box">
          <h3 class="title-left-box">CVE Overview</h3>
          <div class="cards-container">
            <div class="mini-card wott-rounded-lg d-flex flex-column">
              <span class="title-mini-card High font-strong">HIGH</span>
              <h1>123</h1> <!--HARDCODE DATA-->
              <!-- Need data to make an if to choose between sort-up and sort-down arrow. -->
              <!-- Need to import both icons from fontawesome [fa-sort-up, fa-sort-down ] -->
              <p class="legend-mini-card wott-blue"><i class="fas fa-sort-down"></i> 34% LAST WEEK</p>
            </div>
            <div class="mini-card wott-rounded-lg d-flex flex-column">
              <span class="title-mini-card Medium font-strong">MEDIUM</span>
              <h1>78</h1> <!--HARDCODE DATA-->
              <!-- Need data to make an if to choose between sort-up and sort-down arrow -->
              <p class="legend-mini-card wott-blue"><i class="fas fa-sort-down"></i> 34% LAST WEEK</p>
            </div>
            <div class="mini-card wott-rounded-lg d-flex flex-column">
              <span class="title-mini-card Low font-strong">LOW</span>
              <h1>96</h1> <!--HARDCODE DATA-->
              <!-- Need data to make an if to choose between sort-up and sort-down arrow -->
              <p class="legend-mini-card wott-blue"><i class="fas fa-sort-down"></i> 34% LAST WEEK</p>
            </div>
          </div>
        </div>
        <div class="inner-right-box wott-rounded-lg">
  
          <svg width="100%" height="100%" viewbox="0 0 42 42" class="donut">
            <circle class="donut-hole" cx="21" cy="21" r="15.91549430918954" fill="#fff"></circle>
            <circle class="donut-ring" cx="21" cy="21" r="15.91549430918954" fill="transparent" stroke="#d2d3d4" stroke-width="3"></circle>
          
            <circle id="high-circle-segment" class="donut-segment" cx="21" cy="21" r="15.91549430918954" fill="transparent" stroke="#EF2F20" stroke-width="3" stroke-dasharray="50 50" stroke-dashoffset="35"></circle>
            <!-- <circle class="donut-segment" cx="21" cy="21" r="15.91549430918954" fill="transparent" stroke="#EF2F20" stroke-width="3" stroke-dasharray="<percentage1, (100 - percentage1)>" stroke-dashoffset="<initialValue>"></circle> -->
            <circle id="medium-circle-segment" class="donut-segment" cx="21" cy="21" r="15.91549430918954" fill="transparent" stroke="#EF8F20" stroke-width="3" stroke-dasharray="20 80" stroke-dashoffset="85"></circle>
            <!-- <circle class="donut-segment" cx="21" cy="21" r="15.91549430918954" fill="transparent" stroke="#EF8F20" stroke-width="3" stroke-dasharray="<percentage2, (100 - percentage2)>" stroke-dashoffset="<secondValue = 100 - percentage1 + initialValue>"></circle> -->
            <circle id="low-circle-segment" class="donut-segment" cx="21" cy="21" r="15.91549430918954" fill="transparent" stroke="#23BED6" stroke-width="3" stroke-dasharray="30 70" stroke-dashoffset="165"></circle>
            <!-- <circle class="donut-segment" cx="21" cy="21" r="15.91549430918954" fill="transparent" stroke="#EF8F20" stroke-width="3" stroke-dasharray="<percentage3, (100 - percentage3)>" stroke-dashoffset="<100 - percentage2 + secondValue>"></circle> -->
  
            <g class="chart-text">
              <text id="cve-priority" x="50%" y="50%" class="chart-number">
                96 <!--HARDCODE-->
              </text>
              <text id="severity-inner-text" x="50%" y="50%" class="chart-label">
                low <!--HARDCODE-->
              </text>
              <text x="50%" y="50%" class="chart-label2">
                priority
              </text>
              <text x="50%" y="50%" class="chart-label3">
                cve
              </text>
            </g>
          </svg>
        </div>
=======
  <div class="container-fluid p-0">
    <div class="card">
      <div class="card-body">
        <table class="table table-striped table-responsive-xs" >
          <thead>
            <th>CVE</th>
            <th>Date</th>
            <th>Severity</th>
            <th>Packages Affected</th>
            {% if not device_name %}
            <th>Nodes Affected</th>
            {% endif %}
            <th>Solve</th>
          </thead>
          <tbody>
          {% for row in table_rows %}
          <tr>
            <td>
              <a href="{{ row.cve_link.href }}">{{ row.cve_link.text }}</a>
            </td>
            <td>{{ row.cve_date|date:"Y-m-d"|default:"N/A" }}</td>
            <td>{{ row.severity }}</td>
            <td>
              {% for p in row.packages %}
                {{ p.name }}
                <br>
              {% endfor %}
            </td>
            {% if not device_name %}
            <td>
              {% for p in row.packages %}
                <a href="#" class="wott-popover">
                  {{ p.devices_count }}
                  <template>
                    {% for du in p.devices %}
                      <a href="{{ du.href }}">{{  du.text }}</a><br>
                    {% endfor %}
                  </template>
                </a>
                <br>
              {% endfor %}
            </td>
            {% endif %}
            <td>
              {% for p in row.packages %}
                <a href="#" class="wott-popover">
                  Instructions
                  <template>
                    Run the following command:
                    <pre>{{ p.upgrade_command }}</pre>
                  </template>
                </a>
                <br>
              {% endfor %}
            </td>
          </tr>
          {% endfor %}
          </tbody>
        </table>
>>>>>>> 32a6dd24
      </div>
      <!-- The container bellow will be used in further layout improvements -->
      <!-- <div class="right-container"></div> -->
      
    </section>
  
  
    <section class="my-4">
          <table class="container-fluid wott-rounded-lg wott-box-shadow" >
            <div class="table-header">
              <thead>
                <tr class="row">
                  <th class="col-2 wott-blue pl-5 pr-0">CVE NAME</th>
                  <th class="col-2 px-0 text-center">DATE</th>
                  <th class="col-1 px-0">SEVERITY</th>
                  <th class="col-4 pl-3 pr-0">PACKAGE AFFECTED</th>
                  {% if not device_name %}
                  <th class="col-sm-auto text-center px-0">NODES AFFECTED</th>
                  {% endif %}
                  <th id="solve-header" class="col-sm-auto">SOLVE</th>
                </tr>
              </thead>
            </div>
            <tbody>
            {% for row in table_rows %}
            <tr class="row border-table">
              <td class="col-2 pl-3 pr-0 d-flex align-items-center medium-text font-weight-bold">
                <span class="pr-3 bullet-lg {{ row.severity }} pb-1">&#8226</span>
                <a href="{{ row.cve_link.href }}">{{ row.cve_link.text }}</a>
              </td>
              <td class="col-2 d-flex align-items-center justify-content-center px-0 medium-text">{{ row.cve_date|date:"Y-m-d"|default:"N/A" }}</td>
              <td class="col-1 d-flex align-items-center font-strong {{ row.severity }} medium-text px-0">{{ row.severity }}</td>
              <td class="col-4 d-flex align-items-center pl-3 pr-0 small-text">
                {% for p in row.packages %}
                 {{ p.name }}
                  <br>
                {% endfor %}
              </td>
              {% if not device_name %}
              <td class="col-1 text-center small-text">
                {% for p in row.packages %}
                  <a href="#" id="device-url" class="wott-popover">
                    {{ p.device_urls|length }}
                    <template>
                      <div class="popover-box">
                        <div class="popover-title"> 
                          <h1 class="mb-0">All Affected Nodes</h1>
                          <span id="close-popover-buttton"><img src="{% static '/media/close-icon.png' %}" alt="close"></span>
                        </div>
                        <hr class="popover-title-line">
                      {% for du in p.device_urls %}
                        <a class="wott-blue" href="{{ du.href }}">{{  du.text }}</a>
                      {% endfor %}
                      </div>
                    </template>
                  </a>
                  <br>
                {% endfor %}
              </td>
              {% endif %}
              <td id="solve-cel" class="col-2 small-text">
                {% for p in row.packages %}
                  <a href="#" class="wott-popover">
                    Instructions
                    <template>
                      <div class="popover-box instructions-box">
                        <h4>Run the following command:</h4>
                        <hr class="popover-title-line">
                        <div>
                          <pre class="wott-blue">{{ p.upgrade_command }}</pre>
                        </div>
                      </div>
                    </template>
                  </a>
                  <br>
                {% endfor %}
              </td>
            </tr>
            {% endfor %}
            </tbody>
          </table>
    </section>
  </div>
{% endblock admin_content %}

{% block scripts %}
{{ block.super }}

  <script>
  let popoverShown = null;

  $(function () {
    $('[data-toggle="popover"]').popover()
  });

  $('.wott-popover').click((e) => {
    e.preventDefault(); // prevent scrolling to the top (because <a href="#">)
    if(popoverShown)  // hide previous popover
      $(popoverShown).popover('hide');
    $(e.target).popover('show');
    popoverShown = e.target;
  }).popover({
    html: true,
<<<<<<< HEAD
    title: "",
    trigger: 'click',
=======
    trigger: 'manual',
    title: 'Details',
>>>>>>> 32a6dd24
    content: function() {
      return $(this).children('template').html();
    }
  });

  $('body').click((e) => {
    if(e.target == popoverShown || $(e.target).parents('.popover').length) {
      // clicked on popover link or inside popover
      return;
    }
    if(popoverShown) {
      // clicked anywhere outside the popover while it's shown -> hide it
      $(popoverShown).popover('hide');
      popoverShown = null;
    }
  })

// Bellow we have just a reference of how we could style the graph with JS, the JS needs to be full builted
// The JS will need to:
// Change the clicked tag styleWidth to 4.
// Change the number inside the graph and its color
// Change the small text [low, high, medium] inside the circle
// COlORS: HIGH = #EF2F20 | MEDIUM = #EF8F20 | LOW = #23BED6;
// When clicking in other circle segment the previous one has to come back to strokeWidht = 3;
    
 $('#high-circle-segment').on('click', function() {
  document.getElementById('high-circle-segment').style.strokeWidth = 4;
  document.getElementById('cve-priority').textContent = "123";
  document.getElementById('cve-priority').style.fill = "#EF2F20";
  document.getElementById('severity-inner-text').textContent = "high";
 })

 // Popover JS require 2 functions
 // ## When opening the popover we should do => document.getElementById(.overlay).style.display = block;
 // ## When we close the popover we should do => document.getElementById('.overlay').style.display = hidden;
 
  </script>
{% endblock scripts %}<|MERGE_RESOLUTION|>--- conflicted
+++ resolved
@@ -10,7 +10,6 @@
 
 {% block admin_content %}
   <!-- cve.html -->
-<<<<<<< HEAD
   <div class="overlay"></div>
   <div class="cve-tab">
     <section class="top-section background-blue">
@@ -69,67 +68,6 @@
             </g>
           </svg>
         </div>
-=======
-  <div class="container-fluid p-0">
-    <div class="card">
-      <div class="card-body">
-        <table class="table table-striped table-responsive-xs" >
-          <thead>
-            <th>CVE</th>
-            <th>Date</th>
-            <th>Severity</th>
-            <th>Packages Affected</th>
-            {% if not device_name %}
-            <th>Nodes Affected</th>
-            {% endif %}
-            <th>Solve</th>
-          </thead>
-          <tbody>
-          {% for row in table_rows %}
-          <tr>
-            <td>
-              <a href="{{ row.cve_link.href }}">{{ row.cve_link.text }}</a>
-            </td>
-            <td>{{ row.cve_date|date:"Y-m-d"|default:"N/A" }}</td>
-            <td>{{ row.severity }}</td>
-            <td>
-              {% for p in row.packages %}
-                {{ p.name }}
-                <br>
-              {% endfor %}
-            </td>
-            {% if not device_name %}
-            <td>
-              {% for p in row.packages %}
-                <a href="#" class="wott-popover">
-                  {{ p.devices_count }}
-                  <template>
-                    {% for du in p.devices %}
-                      <a href="{{ du.href }}">{{  du.text }}</a><br>
-                    {% endfor %}
-                  </template>
-                </a>
-                <br>
-              {% endfor %}
-            </td>
-            {% endif %}
-            <td>
-              {% for p in row.packages %}
-                <a href="#" class="wott-popover">
-                  Instructions
-                  <template>
-                    Run the following command:
-                    <pre>{{ p.upgrade_command }}</pre>
-                  </template>
-                </a>
-                <br>
-              {% endfor %}
-            </td>
-          </tr>
-          {% endfor %}
-          </tbody>
-        </table>
->>>>>>> 32a6dd24
       </div>
       <!-- The container bellow will be used in further layout improvements -->
       <!-- <div class="right-container"></div> -->
@@ -233,13 +171,8 @@
     popoverShown = e.target;
   }).popover({
     html: true,
-<<<<<<< HEAD
     title: "",
     trigger: 'click',
-=======
-    trigger: 'manual',
-    title: 'Details',
->>>>>>> 32a6dd24
     content: function() {
       return $(this).children('template').html();
     }
