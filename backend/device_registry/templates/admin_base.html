--- conflicted
+++ resolved
@@ -25,82 +25,12 @@
 
         {% with url_name=request.resolver_match.url_name %}
           <ul class="sidebar-nav">
-<<<<<<< HEAD
-            <li class="sidebar-item {% if url_name|is_menu_highlight_id:'root' %}active{% endif %}">
-              <a class="sidebar-link" id="sidebar-root" href="{% url 'root' %}">
-                {% if url_name|is_menu_highlight_id:'root' %}
-                <img src="{% static '/media/dashboard-selected.png' %}" alt="dashboard">
-                {% else %}
-                <img src="{% static '/media/dashboard.png' %}" alt="dashboard">
-                {% endif %}
-                <h4>Dashboard</h4>
-              </a>
-            </li>
-            <li class="sidebar-item {% if url_name|is_menu_highlight_id:'cve' %}active{% endif %}">
-              <a class="sidebar-link" id="sidebar-cve" href="{% url 'cve' %}">
-                {% if url_name|is_menu_highlight_id:'cve' %}
-                <img src="{% static '/media/cve-selected.png' %}" alt="cve">
-                {% else %}
-                <img src="{% static '/media/cve.png' %}" alt="cve">
-                {% endif %}
-                <h4>CVE</h4>
-              </a>
-            </li>
-            <li class="sidebar-item {% if url_name|is_menu_highlight_id:'nodes' %}active{% endif %}">
-              <a class="sidebar-link" id="sidebar-nodes" href="#">
-                {% if url_name|is_menu_highlight_id:'nodes' %}
-                <img src="{% static '/media/nodes-selected.png' %}" alt="nodes">
-                {% else %}
-                <img id="nodes-image" src="{% static '/media/nodes.png' %}" alt="nodes">
-                {% endif %}
-                <h4>Nodes</h4>
-              </a>
-            </li>
-            <li class="sidebar-item {% if url_name|is_menu_highlight_id:'claim-device' %}active{% endif %}">
-              <a class="sidebar-link" id="sidebar-claim-device" href="{% url 'claim-device' %}">
-                {% if url_name|is_menu_highlight_id:'claim-device' %}
-                <img src="{% static '/media/add-node-selected.png' %}" alt="claim device">
-                {% else %}
-                <img src="{% static '/media/add-node.png' %}" alt="claim device">
-                {% endif %}
-                <h4>Claim Node</h4>
-              </a>
-            </li>
-            <li class="sidebar-item {% if url_name|is_menu_highlight_id:'actions' %}active{% endif %}">
-              <a class="sidebar-link" id="sidebar-recommended-actions" href="{% url 'actions' %}">
-                {% if url_name|is_menu_highlight_id:'actions' %}
-                <img src="{% static '/media/verified-selected.png' %}" alt="recommended actions">
-                {% else %}
-                <img id="actions-image" src="{% static '/media/verified.png' %}" alt="recommended actions">
-                {% endif %}
-                <h4>Recommended Actions</h4>
-                {% with user.profile.actions_count as actions_count %}
-                {% if actions_count %}
-                <div class="badge wott-badge-pill">
-                  <span id="actions-sidebar" class="wott-badge-text">{{ actions_count }}</span>
-                </div>
-                {% endif %}
-                {% endwith %}
-              </a>
-            </li>
-            <li class="sidebar-item {% if url_name|is_menu_highlight_id:'global_policies' %}active{% endif %}">
-              <a class="sidebar-link" id="sidebar-policies" href="{% url 'global_policies' %}">
-                {% if url_name|is_menu_highlight_id:'global_policies' %}
-                <img src="{% static '/media/policies-selected.png' %}" alt="globalpolicies">
-                {% else %}
-                <img src="{% static '/media/policies.png' %}" alt="global policies">
-                {% endif %}
-                <h4>Global Policies</h4>
-              </a>
-            </li>
-=======
             {% include "sidebar_item.html" with url='root' id='sidebar-root' label="Dashboard" image='/media/dashboard.png' image_selected='/media/dashboard-selected.png' %}
             {% include "sidebar_item.html" with url='cve' id='sidebar-cve' label="CVE" image='/media/cve.png' image_selected='/media/cve-selected.png' %}
             {% include "sidebar_item.html" with url='nodes' id='sidebar-nodes' label="Nodes" image='/media/nodes.png' image_selected='/media/nodes-selected.png' %}
             {% include "sidebar_item.html" with url='claim-device' id='sidebar-claim-device' label="Claim Node" image='/media/add-node.png' image_selected='/media/add-node-selected.png' %}
             {% include "sidebar_item.html" with url='actions' id='sidebar-recommended-actions' label="Recommended Actions" image='/media/verified.png' image_selected='/media/verified-selected.png' badge=user.profile.actions_count %}
             {% include "sidebar_item.html" with url='global_policies' id='sidebar-policies' label="Global Policies" image='/media/policies.png' image_selected='/media/policies-selected.png' %}
->>>>>>> 32a6dd24
           </ul>
         {% endwith %}
 
