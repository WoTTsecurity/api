{% extends "base.html" %}
{% load static %}

{% block title %}WoTT - Dashboard{% endblock title %}

{% block content %}
  <div class="wrapper">
    <nav class="sidebar sidebar-sticky">
      <div class="sidebar-content  js-simplebar">
        <a class="sidebar-brand" href="{% url 'root' %}">
          <i class="align-middle" data-feather="box"></i>
          <span class="align-middle">WoTT</span>
        </a>

        {% with url_name=request.resolver_match.url_name %}
        <ul class="sidebar-nav">
<<<<<<< HEAD
              <li class="sidebar-item {% if url_name == 'root' %}active{% endif %}">
                  <a class="sidebar-link" href="{% url 'root' %}">Dashboard  </a>
              </li>
              <li class="sidebar-item {% if url_name == 'claim-device' %}active{% endif %}">
                  <a class="sidebar-link" href="{% url 'claim-device' %}">Claim Device</a>
              </li>
              <li class="sidebar-item {% if url_name == 'actions' %}active{% endif %}">
                  <a class="sidebar-link" href="{% url 'actions' %}">Recommended Actions</a>
              </li>
=======
          <li class="sidebar-item active">
            <a href="{% url 'root' %}" class="sidebar-link">
              <span class="align-middle">Dashboard</span>
            </a>
            <ul id="dashboards" class="sidebar-dropdown list-unstyled collapse show">
              <li class="sidebar-item"><a class="sidebar-link" href="{% url 'claim-device' %}">Claim Device</a></li>
              <li class="sidebar-item"><a class="sidebar-link" href="{% url 'actions' %}">Recommended Actions</a></li>
              <li class="sidebar-item"><a class="sidebar-link" href="{% url 'credentials' %}">Credentials</a></li>
            </ul>
          </li>
>>>>>>> 351b92a2
        </ul>
        {% endwith %}

      </div>
    </nav>

    <div class="main">
      <nav class="navbar navbar-expand navbar-light bg-white">
        <a class="sidebar-toggle d-flex mr-2">
          <i class="hamburger align-self-center"></i>
        </a>
        <div class="navbar-collapse collapse">
          {% block dashboard_title %}
          {% endblock dashboard_title %}
          <ul class="navbar-nav ml-auto">
            <li class="nav-item dropdown">
              <a class="nav-icon dropdown-toggle d-inline-block d-sm-none" href="#" data-toggle="dropdown">
                <i class="align-middle" data-feather="settings"></i>
              </a>

              <a class="nav-link dropdown-toggle d-none d-sm-inline-block" href="#" data-toggle="dropdown">
                <span class="text-dark">{{ user.username }}</span>
              </a>
              <div class="dropdown-menu dropdown-menu-right">
                <a class="dropdown-item" href="{% url 'profile' %}"><i class="align-middle mr-1"
                                                                       data-feather="user"></i>Profile</a>
                <div class="dropdown-divider"></div>
                <a class="dropdown-item" href="/accounts/logout">Sign out</a>
              </div>
            </li>
          </ul>
        </div>
      </nav>
      <main style="min-height: calc(100% - 125px);" class="content">
        {% block admin_content %}
        {% endblock admin_content %}
      </main>
      <footer class="footer">
        <div class="container-fluid">
          <div class="row text-muted">
            <div class="col-6 text-left">
            </div>
            <div class="col-6 text-right">
              <p class="mb-0">
                &copy; 2019 - <a href="https://www.wott.io" class="text-muted">WoTT</a>
              </p>
            </div>
          </div>
        </div>
      </footer>
    </div>
  </div>
{% endblock %}

{% block scripts %}
  {{ block.super }}
  <script src="{% static '/js/csrf.js' %}"></script>
{% endblock %}<|MERGE_RESOLUTION|>--- conflicted
+++ resolved
@@ -14,7 +14,6 @@
 
         {% with url_name=request.resolver_match.url_name %}
         <ul class="sidebar-nav">
-<<<<<<< HEAD
               <li class="sidebar-item {% if url_name == 'root' %}active{% endif %}">
                   <a class="sidebar-link" href="{% url 'root' %}">Dashboard  </a>
               </li>
@@ -24,18 +23,9 @@
               <li class="sidebar-item {% if url_name == 'actions' %}active{% endif %}">
                   <a class="sidebar-link" href="{% url 'actions' %}">Recommended Actions</a>
               </li>
-=======
-          <li class="sidebar-item active">
-            <a href="{% url 'root' %}" class="sidebar-link">
-              <span class="align-middle">Dashboard</span>
-            </a>
-            <ul id="dashboards" class="sidebar-dropdown list-unstyled collapse show">
-              <li class="sidebar-item"><a class="sidebar-link" href="{% url 'claim-device' %}">Claim Device</a></li>
-              <li class="sidebar-item"><a class="sidebar-link" href="{% url 'actions' %}">Recommended Actions</a></li>
-              <li class="sidebar-item"><a class="sidebar-link" href="{% url 'credentials' %}">Credentials</a></li>
-            </ul>
-          </li>
->>>>>>> 351b92a2
+              <li class="sidebar-item {% if url_name == 'credentials' %}active{% endif %}">
+                  <a class="sidebar-link" href="{% url 'credentials' %}">Credentials</a></li>
+
         </ul>
         {% endwith %}
 
