import json
import logging
import uuid
import re

from django.utils import timezone
from django.conf import settings
from device_registry import ca_helper
from .models import Device, DeviceInfo, PortScan
from device_registry.serializers import DeviceSerializer
from django.db import IntegrityError
from django.shortcuts import get_object_or_404
from rest_framework import permissions
from rest_framework import status
from rest_framework.decorators import api_view, renderer_classes, permission_classes
from rest_framework.renderers import JSONRenderer
from rest_framework.response import Response


logger = logging.getLogger(__name__)


@api_view(['GET'])
@permission_classes((permissions.IsAuthenticated,))
def device_list_view(request, format=None):
    """
    List all of the users devices.
    """
    devices = Device.objects.filter(owner=request.user)
    serializer = DeviceSerializer(devices, many=True)
    return Response(serializer.data)


@api_view(['GET'])
@renderer_classes((JSONRenderer,))
@permission_classes((permissions.AllowAny,))
def get_ca_bundle_view(request, format=None):
    """
    Returns the root cert bundle
    """

    with open('files/cert-bundle.crt') as f:
        ca_bundle = f.read()

    return Response({'ca_bundle': ca_bundle})


@api_view(['GET'])
@renderer_classes((JSONRenderer,))
@permission_classes((permissions.AllowAny,))
def get_ca_view(request, format=None):
    """
    Returns the CA cert
    """
    return Response({'ca_certificate': ca_helper.get_ca_certificate()})


@api_view(['GET'])
@permission_classes((permissions.AllowAny,))
def generate_device_id_view(request, format=None):
    """
    Returns a device ID for enrolling a new device.
    """

    cert_in_use = True
    while cert_in_use:
        device_id = '{}.{}'.format(
            uuid.uuid4().hex,
            settings.COMMON_NAME_PREFIX
        )
        if not Device.objects.filter(device_id=device_id):
            return Response({'device_id': device_id})
    return Response(
        'Unknown error',
        status=status.HTTP_500_INTERNAL_SERVER_ERROR
    )


@api_view(['GET'])
@permission_classes((permissions.AllowAny,))
def get_device_cert_view(request, device_id, format=None):
    """
    Returns a device certificate from the database.
    """
    device_info = Device.objects.filter(device_id=device_id)

    if device_info:
        return Response({
            'certificate': device_info[0].certificate,
            'certificate_expires': device_info[0].certificate_expires,
            'device_id': device_id,
        })
    return Response('Device not found', status=status.HTTP_404_NOT_FOUND)


@api_view(['POST'])
@permission_classes((permissions.AllowAny,))
def sign_new_device_view(request, format=None):
    """
    Signs a submitted CSR.
    """

    csr = request.data.get('csr')
    device_id = request.data.get('device_id')

    if not csr:
        return Response(
            'Missing csr key in payload.',
            status=status.HTTP_400_BAD_REQUEST
        )

    if not device_id:
        return Response(
            'Missing device_id key in payload.',
            status=status.HTTP_400_BAD_REQUEST
        )

    if Device.objects.filter(device_id=device_id):
        return Response(
            'Device already exist.',
            status=status.HTTP_409_CONFLICT
        )

    if not ca_helper.csr_is_valid(csr=csr, device_id=device_id):
        return Response(
            'Invalid CSR.',
            status=status.HTTP_400_BAD_REQUEST
        )

    try:
        Device.objects.create(
            device_id=device_id,
            certificate_csr=csr
        )
    except IntegrityError:
        return Response(
            'Device already exist.',
            status=status.HTTP_409_CONFLICT
        )
    except:
        return Response(
            'Unknown error.',
            status=status.HTTP_500_INTERNAL_SERVER_ERROR
        )

    signed_certificate = ca_helper.sign_csr(csr, device_id)
    if not signed_certificate:
        return Response(
            'Unknown error',
            status=status.HTTP_500_INTERNAL_SERVER_ERROR
        )

    certificate_expires = ca_helper.get_certificate_expiration_date(signed_certificate)

    device_object = Device.objects.get(device_id=device_id)
    device_object.certificate = signed_certificate
    device_object.certificate_expires = certificate_expires
    device_object.last_ping = timezone.now()
    device_object.claim_token = uuid.uuid4()
    device_object.save()

    DeviceInfo(
        device=device_object,
        device_manufacturer=request.data.get('device_manufacturer'),
        device_model=request.data.get('device_model'),
        device_operating_system=request.data.get('device_operating_system'),
        device_operating_system_version=request.data.get('device_operating_system_version'),
        device_architecture=request.data.get('device_architecture'),
        fqdn=request.data.get('fqdn'),
        ipv4_address=request.data.get('ipv4_address'),
    ).save()

    return Response({
        'certificate': signed_certificate,
        'certificate_expires': certificate_expires,
        'claim_token': device_object.claim_token,
    })


def is_mtls_authenticated(request):
    """
    Returns the device id if authenticated properly
    through mTLS.

    This should probably be moved to a permission class.
    """

    if not request.META.get('HTTP_SSL_CLIENT_VERIFY') == 'SUCCESS':
        return Response(
            'You shall not pass!',
            status=status.HTTP_403_FORBIDDEN,
        )
    cn_domain = re.match(r'.{1}\.(?P<domain>.*)', settings.COMMON_NAME_PREFIX).groupdict()['domain']

    # @TODO clean up this as it will likely break
    matchObj = re.match(
        r'.*CN=(.*.{cn_domain})'.format(cn_domain=cn_domain),
        request.META.get('HTTP_SSL_CLIENT_SUBJECT_DN'),
        re.M|re.I
    )
    if not matchObj:
        logging.error('[MTLS-Auth] No valid CN found in header HTTP_SSL_CLIENT_SUBJECT_DN.')
        return False

    cn = matchObj.group(1)
    if cn.endswith(settings.COMMON_NAME_PREFIX):
        return cn
    else:
        logging.error('[MTLS-Auth] CN does not match {}'.format(settings.COMMON_NAME_PREFIX))
        return False

@api_view(['GET', 'POST'])
@permission_classes((permissions.AllowAny,))
def mtls_ping_view(request, format=None):
    """
    Endpoint for sending a heartbeat.
    """

    device_id = is_mtls_authenticated(request)

    if not device_id:
        return Response(
            'Invalid request.',
            status=status.HTTP_400_BAD_REQUEST
        )

    if request.method == 'GET':
        device_object = Device.objects.get(device_id=device_id)
        device_object.last_ping = timezone.now()
        device_object.save()
    elif request.method == 'POST':
        device_object = Device.objects.get(device_id=device_id)
        device_object.last_ping = timezone.now()
        device_info_object, created = DeviceInfo.objects.update_or_create(
            device=device_object
        )
        device_info_object.device__last_ping = timezone.now()
        device_info_object.device_operating_system_version = request.data.get('device_operating_system_version')
        device_info_object.fqdn = request.data.get('fqdn')
        device_info_object.ipv4_address = request.data.get('ipv4_address')
        device_info_object.device_manufacturer = request.data.get('device_manufacturer')
        device_info_object.device_model = request.data.get('device_model')
        device_info_object.distr_id = request.data.get('distr_id', None)
        device_info_object.distr_release = request.data.get('distr_release', None)
        device_info_object.save()
        device_object.save()
        portscan_data = {
            'device': device_object,
            'scan_info': json.loads(request.data.get('scan_info')),
        }
        PortScan.objects.create(**portscan_data)
    else:
        return Response({
            'message': 'ping failed.',
        })

    return Response({
        'message': 'pong',
    })


@api_view(['GET'])
@permission_classes((permissions.AllowAny,))
def mtls_tester_view(request, format=None):
    """
    Simply returns the Device ID of the sender.
    """

    device_id = is_mtls_authenticated(request)

    if not device_id:
        return Response(
            'Invalid request.',
            status=status.HTTP_400_BAD_REQUEST
        )

    return Response({
        'message': 'Hello {}'.format(device_id)
    })


@api_view(['POST'])
@permission_classes((permissions.AllowAny,))
def mtls_renew_cert_view(request, format=None):
    """
    Renewal of certificate.
    """

    csr = request.data.get('csr')
    device_id = request.data.get('device_id')
    tls_device_id = is_mtls_authenticated(request)

    if not tls_device_id:
        return Response(
            'You shall not pass!.',
            status=status.HTTP_403_FORBIDDEN
        )

    if not tls_device_id == device_id:
        return Response(
            'Invalid request.',
            status=status.HTTP_400_BAD_REQUEST
        )

    if not ca_helper.csr_is_valid(csr=csr, device_id=device_id):
        return Response(
            'Invalid CSR.',
            status=status.HTTP_400_BAD_REQUEST
        )

    signed_certificate = ca_helper.sign_csr(csr, device_id)
    if not signed_certificate:
        return Response(
            'Unknown error',
            status=status.HTTP_500_INTERNAL_SERVER_ERROR
        )

    certificate_expires = ca_helper.get_certificate_expiration_date(signed_certificate)

    device_object = Device.objects.get(device_id=device_id)
    device_object.certificate_csr = csr
    device_object.certificate = signed_certificate
    device_object.certificate_expires = certificate_expires
    device_object.last_ping = timezone.now()
    device_object.claim_token = uuid.uuid4()
    device_object.save()

    # @TODO: Log changes
    device_info_object, created = DeviceInfo.objects.update_or_create(device=device_object)
    device_info_object.device_manufacturer = request.data.get('device_manufacturer')
    device_info_object.device_model = request.data.get('device_model')
    device_info_object.device_operating_system = request.data.get('device_operating_system')
    device_info_object.device_operating_system_version = request.data.get('device_operating_system_version')
    device_info_object.device_architecture = request.data.get('device_architecture')
    device_info_object.fqdn = request.data.get('fqdn')
    device_info_object.ipv4_address = request.data.get('ipv4_address')
    device_info_object.save()

    return Response({
        'certificate': signed_certificate,
        'certificate_expires': certificate_expires,
        'claim_token': device_object.claim_token,
    })


<<<<<<< HEAD
@api_view(['POST'])
@permission_classes((permissions.AllowAny,))
def action_view(request, action_id, action_name):
    # Perform action
    return Response({
        'id': action_id,
        'name': action_name
    })
=======
@api_view(['GET'])
@permission_classes((permissions.IsAuthenticated,))
def claim_by_link(request):
    params = request.query_params
    device = get_object_or_404(
        Device,
        claim_token=params['claim-token'],
        device_id=params['device-id'],
        owner__isnull=True
    )
    if device:
        device.owner = request.user
        device.save()
        return Response(f'Device {device.device_id} claimed!')
    return Response('Device not found', status=status.HTTP_404_NOT_FOUND)
>>>>>>> fd3c1a4f
<|MERGE_RESOLUTION|>--- conflicted
+++ resolved
@@ -343,7 +343,6 @@
     })
 
 
-<<<<<<< HEAD
 @api_view(['POST'])
 @permission_classes((permissions.AllowAny,))
 def action_view(request, action_id, action_name):
@@ -352,7 +351,8 @@
         'id': action_id,
         'name': action_name
     })
-=======
+
+
 @api_view(['GET'])
 @permission_classes((permissions.IsAuthenticated,))
 def claim_by_link(request):
@@ -368,4 +368,3 @@
         device.save()
         return Response(f'Device {device.device_id} claimed!')
     return Response('Device not found', status=status.HTTP_404_NOT_FOUND)
->>>>>>> fd3c1a4f
