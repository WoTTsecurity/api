--- conflicted
+++ resolved
@@ -1,10 +1,7 @@
 from django.conf import settings
 from django.db import models
-<<<<<<< HEAD
 from django.db.models import F
-=======
 from jsonfield import JSONField
->>>>>>> 4f9b6518
 
 
 class Device(models.Model):
@@ -60,14 +57,13 @@
         return self.device.device_id
 
 
-<<<<<<< HEAD
-def get_device_list(user):
-    """Get list of devices ordered by last ping.
-    """
-    return Device.objects.filter(owner=user).order_by(F('last_ping').desc(nulls_last=True))
-=======
 class PortScan(models.Model):
     device = models.ForeignKey(Device, on_delete=models.CASCADE)
     scan_date = models.DateTimeField(auto_now_add=True)
     scan_info = JSONField()
->>>>>>> 4f9b6518
+
+
+def get_device_list(user):
+    """Get list of devices ordered by last ping.
+    """
+    return Device.objects.filter(owner=user).order_by(F('last_ping').desc(nulls_last=True))